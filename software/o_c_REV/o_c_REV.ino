/*
* ornament + crime // 4xCV DAC8565  // "ASR" 
*
* --------------------------------
* TR 1 = clock
* TR 2 = hold
* TR 3 = oct +
* TR 4 = oct -
*
* CV 1 = sample in
* CV 2 = index CV
* CV 3 = # notes (constrain)
* CV 4 = octaves/offset
*
* left  encoder = scale select
* right encoder = param. select
* 
* button 1 (top) =  oct +
* button 2       =  oct -
* --------------------------------
*
*/

#include <spi4teensy3.h>
#include <u8g_teensy.h>
#include <rotaryplus.h>
#include <EEPROM.h>
#include "util_app.h"

#define CS 10  // DAC CS 
#define RST 9  // DAC RST

#define CV1 19
#define CV2 18
#define CV3 20
#define CV4 17

#define TR1 0
#define TR2 1
#define TR3 2
#define TR4 3

#define encR1 15
#define encR2 16
#define butR  14

#define encL1 22
#define encL2 21
#define butL  23

#define but_top 5
#define but_bot 4

U8GLIB u8g(&u8g_dev_sh1106_128x64_2x_hw_spi, u8g_com_hw_spi_fn);

Rotary encoder[2] =
{
  {encL1, encL2}, 
  {encR1, encR2}
}; 

//  UI mode select
extern uint8_t UI_MODE;

/*  ------------------------ ASR ------------------------------------  */

#define MAX_VALUE 65535 // DAC fullscale 
#define MAX_ITEMS 256   // ASR ring buffer size
#define OCTAVES 10      // # octaves
uint16_t octaves[OCTAVES+1] = {0, 6553, 13107, 19661, 26214, 32768, 39321, 45875, 52428, 58981, 65535}; // in practice  
const uint16_t THEORY[OCTAVES+1] = {0, 6553, 13107, 19661, 26214, 32768, 39321, 45875, 52428, 58981, 65535}; // in theory  
extern const uint16_t _ZERO;

/*  ---------------------  CV   stuff  --------------------------------- */

#define _ADC_RATE 1000
#define _ADC_RES  12
#define numADC 4
int16_t cvval[numADC];                        // store cv values

// PIT timer : 
IntervalTimer ADC_timer;
volatile uint16_t _ADC = false;

void ADC_callback()
{ 
  _ADC = true; 
}

/*  --------------------- clk / buttons / ISR -------------------------   */

uint32_t _CLK_TIMESTAMP = 0;
uint32_t _BUTTONS_TIMESTAMP = 0;
const uint16_t TRIG_LENGTH = 150;
const uint16_t DEBOUNCE = 250;

volatile int CLK_STATE[4] = {0,0,0,0};
#define CLK_STATE1 (CLK_STATE[TR1])

void FASTRUN tr1_ISR() {  
    CLK_STATE[TR1] = true; 
}  // main clock

void FASTRUN tr2_ISR() {
  CLK_STATE[TR2] = true;
}

void FASTRUN tr3_ISR() {
  CLK_STATE[TR3] = true;
}

void FASTRUN tr4_ISR() {
  CLK_STATE[TR4] = true;
}

uint32_t _UI_TIMESTAMP;

enum the_buttons 
{  
  BUTTON_TOP,
  BUTTON_BOTTOM,
  BUTTON_LEFT,
  BUTTON_RIGHT
};

enum encoders
{
  LEFT,
  RIGHT
};

volatile boolean _ENC = false;
const uint16_t _ENC_RATE = 15000;

IntervalTimer ENC_timer;
void ENC_callback() 
{ 
  _ENC = true; 
} // encoder update 

/*       ---------------------------------------------------------         */

void setup(){
  
  NVIC_SET_PRIORITY(IRQ_PORTB, 0); // TR1 = 0 = PTB16
  analogReadResolution(_ADC_RES);
  analogReadAveraging(0x10);
  spi4teensy3::init();
  delay(10);
  // pins 
  pinMode(butL, INPUT);
  pinMode(butR, INPUT);
  pinMode(but_top, INPUT);
  pinMode(but_bot, INPUT);
 
  pinMode(TR1, INPUT); // INPUT_PULLUP);
  pinMode(TR2, INPUT);
  pinMode(TR3, INPUT);
  pinMode(TR4, INPUT);
  
  // clock ISR 
  attachInterrupt(TR1, tr1_ISR, FALLING);
  attachInterrupt(TR2, tr2_ISR, FALLING);
  attachInterrupt(TR3, tr3_ISR, FALLING);
  attachInterrupt(TR4, tr4_ISR, FALLING);
  // encoder ISR 
  attachInterrupt(encL1, left_encoder_ISR, CHANGE);
  attachInterrupt(encL2, left_encoder_ISR, CHANGE);
  attachInterrupt(encR1, right_encoder_ISR, CHANGE);
  attachInterrupt(encR2, right_encoder_ISR, CHANGE);
  // ADC timer
  ADC_timer.begin(ADC_callback, _ADC_RATE);
  ENC_timer.begin(ENC_callback, _ENC_RATE);
  // set up DAC pins 
  pinMode(CS, OUTPUT);
  pinMode(RST,OUTPUT);
  // pull RST high 
  digitalWrite(RST, HIGH); 
  // set all outputs to zero 
  set8565_CHA(_ZERO);
  set8565_CHB(_ZERO);
  set8565_CHC(_ZERO);
  set8565_CHD(_ZERO);
  // splash screen, sort of ... 
<<<<<<< HEAD
  hello("O&C");
  // debug
  Serial.begin(9600);
=======
  hello();
  delay(500);
>>>>>>> 0b8a5be3
  // calibrate? else use EEPROM; else use things in theory :
  if (!digitalRead(butL))  calibrate_main();
  else if (EEPROM.read(0x2) > 0) read_settings(); 
  else in_theory(); // uncalibrated DAC code 
  delay(750);   
  // initialize 
  init_DACtable();
  init_apps();
}


/*  ---------    main loop  --------  */

//uint32_t testclock;

void loop() {

  while (1) {
    // don't change current_app while it's running
    if (SELECT_APP)
      select_app();

    current_app->loop();
    if (UI_MODE) timeout();
  }
}<|MERGE_RESOLUTION|>--- conflicted
+++ resolved
@@ -182,14 +182,8 @@
   set8565_CHC(_ZERO);
   set8565_CHD(_ZERO);
   // splash screen, sort of ... 
-<<<<<<< HEAD
-  hello("O&C");
-  // debug
-  Serial.begin(9600);
-=======
   hello();
-  delay(500);
->>>>>>> 0b8a5be3
+  delay(5000);
   // calibrate? else use EEPROM; else use things in theory :
   if (!digitalRead(butL))  calibrate_main();
   else if (EEPROM.read(0x2) > 0) read_settings(); 
