--- conflicted
+++ resolved
@@ -129,64 +129,11 @@
   CORE_timer.begin(CORE_timer_ISR, OC_CORE_TIMER_RATE);
   CORE_timer.priority(OC_CORE_TIMER_PRIO);
 
-<<<<<<< HEAD
-void setup(){
-  
-  NVIC_SET_PRIORITY(IRQ_PORTB, 0); // TR1 = 0 = PTB16
-  analogReadResolution(_ADC_RES);
-  analogReadAveraging(0x10);
-  spi4teensy3::init();
-  delay(10);
-  // pins 
-  pinMode(butL, INPUT_PULLUP);
-  pinMode(butR, INPUT_PULLUP);
-  pinMode(but_top, INPUT_PULLUP);
-  pinMode(but_bot, INPUT_PULLUP);
- 
-  pinMode(TR1, INPUT_PULLUP);
-  pinMode(TR2, INPUT_PULLUP);
-  pinMode(TR3, INPUT_PULLUP);
-  pinMode(TR4, INPUT_PULLUP);
-  
-  // clock ISR 
-  attachInterrupt(TR1, clk_ISR, FALLING);
-  // encoder ISR 
-  attachInterrupt(encL1, left_encoder_ISR, CHANGE);
-  attachInterrupt(encL2, left_encoder_ISR, CHANGE);
-  attachInterrupt(encR1, right_encoder_ISR, CHANGE);
-  attachInterrupt(encR2, right_encoder_ISR, CHANGE);
-  // ADC timer
-  ADC_timer.begin(ADC_callback, _ADC_RATE);
-  ENC_timer.begin(ENC_callback, _ENC_RATE);
-  // set up DAC pins 
-  pinMode(CS, OUTPUT);
-  pinMode(RST,OUTPUT);
-  // pull RST high 
-  digitalWrite(RST, HIGH); 
-  // set all outputs to zero 
-  set8565_CHA(_ZERO);
-  set8565_CHB(_ZERO);
-  set8565_CHC(_ZERO);
-  set8565_CHD(_ZERO);
-  // splash screen, sort of ... 
-  hello(); 
-  // calibrate? else use EEPROM; else use things in theory :
-  if (!digitalRead(butL))  calibrate_main();
-  else if (EEPROM.read(0x2) > 0) read_settings(); 
-  else in_theory(); // uncalibrated DAC code 
-  delay(1250);   
-  // initialize ASR 
-  init_DACtable();
-  ASR = (ASRbuf*)malloc(sizeof(ASRbuf));
-  init_ASR(ASR);  
-}
-=======
 #ifdef OC_UI_SEPARATE_ISR
   SERIAL_PRINTLN("* Starting UI ISR @%luus", OC_UI_TIMER_RATE);
   UI_timer.begin(UI_timer_ISR, OC_UI_TIMER_RATE);
   UI_timer.priority(OC_UI_TIMER_PRIO);
 #endif
->>>>>>> c8bf1600
 
   // Display splash screen and optional calibration
   bool reset_settings = false;
