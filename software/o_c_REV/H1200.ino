--- conflicted
+++ resolved
@@ -1,11 +1,8 @@
-<<<<<<< HEAD
+
 #include "tonnetz_state.h"
-=======
-#include "tonnetz/tonnetz_state.h"
-#include "util/settings.h"
+#include "settings.h"
 
 extern uint16_t semitones[RANGE+1];
->>>>>>> be2338e5
 
 enum EOutputMode {
   OUTPUT_CHORD_VOICING,
