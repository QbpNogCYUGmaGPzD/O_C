--- conflicted
+++ resolved
@@ -487,23 +487,6 @@
     for (auto &channel : channels_)
       channel.Update();
 
-<<<<<<< HEAD
-      if (FreqMeasure.available()) {
-        // average several readings together
-        freq_sum_ = freq_sum_ + FreqMeasure.read();
-        freq_count_ = freq_count_ + 1;
-        if (milliseconds_since_last_freq_ > 1000) {
-          frequency_ = FreqMeasure.countToFrequency(freq_sum_ / freq_count_);
-          freq_sum_ = 0;
-          freq_count_ = 0;
-          milliseconds_since_last_freq_ = 0;
-          freq_decicents_deviation_ = round(12000.0 * log2f(frequency_ / get_C0_freq())) + 500;
-          freq_octave_ = -2 + ((freq_decicents_deviation_)/ 12000) ;
-          freq_note_ = (freq_decicents_deviation_ - ((freq_octave_ + 2) * 12000)) / 1000;
-          freq_decicents_residual_ = ((freq_decicents_deviation_ - ((freq_octave_ - 1) * 12000)) % 1000) - 500;
-        }
-      }     
-=======
     uint8_t _autotuner_active_channel = 0x0;
     for (auto &channel : channels_)
        _autotuner_active_channel += channel.autotuner_active();
@@ -528,7 +511,6 @@
         freq_decicents_residual_ = ((freq_decicents_deviation_ - ((freq_octave_ - 1) * 12000)) % 1000) - 500;
         }
      }
->>>>>>> a553e1ea
   }
 
   ReferenceChannel &selected_channel() {
