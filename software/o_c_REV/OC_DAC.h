--- conflicted
+++ resolved
@@ -31,15 +31,12 @@
   };
 
   static void Init(CalibrationData *calibration_data);
-<<<<<<< HEAD
-=======
   
   static void set_auto_channel_calibration_data(uint8_t channel_id);
   static void set_default_channel_calibration_data(uint8_t channel_id);
   static void reset_auto_channel_calibration_data(uint8_t channel_id);
   static void reset_all_auto_channel_calibration_data();
   static void choose_calibration_data();
->>>>>>> b15521f3
 
   static void set_all(uint32_t value) {
     for (int i = DAC_CHANNEL_A; i < DAC_CHANNEL_LAST; ++i)
