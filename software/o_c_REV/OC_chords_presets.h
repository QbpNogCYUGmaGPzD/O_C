--- conflicted
+++ resolved
@@ -21,7 +21,6 @@
     { 0, 0, 0, OC::Scales::SCALE_SEMI}
   };
 
-<<<<<<< HEAD
 // these intervals are for semitones pitch classes
 //  const int8_t qualities[][4] = 
 //  {
@@ -37,6 +36,7 @@
 //  };
 
 // these intervals are for notes-in-scale/key, last element is the chord type (monad=1, dyad=2, traid=3, tetrad=4)
+/* 
   const int8_t qualities[][5] = 
 {
     { 0, 0, 4, 0, 2 },  // fifth
@@ -49,7 +49,8 @@
     { 0, 2, 2, 6, 4 }, // added eleventh
     { 0, 0, 0, 0, 1 }, // unisono
 };
-=======
+ */
+ 
   const int8_t qualities[][4] = 
   {
     { 0, 0, 4, 0 },  // fifth
@@ -62,9 +63,6 @@
     { 0, 2, 2, 6 }, // added eleventh
     { 0, 0, 0, 0 }, // unisono
   };
->>>>>>> 3db820e5
-
-
 
   const int8_t voicing[][4] = 
   {
