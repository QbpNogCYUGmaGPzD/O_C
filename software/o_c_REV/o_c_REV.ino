--- conflicted
+++ resolved
@@ -151,15 +151,12 @@
 };
 
 App available_apps[] = {
-<<<<<<< HEAD
-  {"Analogue", "Shift Register", ASR_init, _loop, ASR_menu, topButton, lowerButton, rightButton, leftButton, update_ENC},
-  {"Harrington", "1200", H1200_init, H1200_loop, H1200_menu, H1200_topButton, H1200_lowerButton, H1200_rightButton, H1200_leftButton, H1200_encoders}
-=======
+
   {"ASR", ASR_init, _loop, ASR_menu, topButton, lowerButton, rightButton, leftButton, update_ENC},
   {"Harrington1200", H1200_init, H1200_loop, H1200_menu, H1200_topButton, H1200_lowerButton, H1200_rightButton, H1200_leftButton, H1200_encoders},
   {"QuaQua", QQ_init, QQ_loop, QQ_menu, QQ_topButton, QQ_lowerButton, QQ_rightButton, QQ_leftButton, QQ_encoders}
->>>>>>> be2338e5
-};
+};
+
 static const size_t APP_COUNT = sizeof(available_apps) / sizeof(available_apps[0]);
 
 size_t current_app_index = 1;
