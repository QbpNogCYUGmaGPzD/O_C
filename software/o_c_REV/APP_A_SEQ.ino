--- conflicted
+++ resolved
@@ -1530,15 +1530,11 @@
   { 0, 0, 4, "--> aux +/- ->", cv_sources, settings::STORAGE_TYPE_U4 },
   { 0, 0, 4, "sequence #  ->", cv_sources, settings::STORAGE_TYPE_U4 },
   { 0, 0, 4, "mask rotate ->", cv_sources, settings::STORAGE_TYPE_U4 },
-<<<<<<< HEAD
   { 0, 0, 4, "direction   ->", cv_sources, settings::STORAGE_TYPE_U4 },
   { 0, 0, 4, "arp.range   ->", cv_sources, settings::STORAGE_TYPE_U4 },
   { 0, 0, 0, "-", NULL, settings::STORAGE_TYPE_U4 } // DUMMY
-=======
-  { 0, 0, 0, "-", NULL, settings::STORAGE_TYPE_U4 }, // DUMMY
   { 0, 0, 7, "main V/oct", OC::voltage_scalings, settings::STORAGE_TYPE_U4 },
   { 0, 0, 7, "--> aux V/oct", OC::voltage_scalings, settings::STORAGE_TYPE_U4 },
->>>>>>> 93136712
 };
   
 class SEQ_State {
